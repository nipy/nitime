--- conflicted
+++ resolved
@@ -1253,7 +1253,6 @@
 
     return fig,info1,info2,s_n_r1,s_n_r2
 
-<<<<<<< HEAD
 def plot_corr_diff(tseries1,tseries2,fig=None,
                   ts_names = ['1','2'],):
     """
@@ -1323,7 +1322,6 @@
     ax.set_ylabel('Correlation (Fischer Z) %s'%ts_names[1])
 
     return fig,corr1,corr2
-=======
 
 
 def winspect(win, f,name=None):
@@ -1382,5 +1380,4 @@
 
     ax.set_ylim(ax_limits)
     ax.legend()
-    return fig
->>>>>>> 13c4b30e
+    return fig